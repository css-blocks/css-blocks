{
  "name": "css-blocks",
<<<<<<< HEAD
  "version": "0.11.0",
=======
  "version": "0.10.6",
>>>>>>> 366b447c
  "description": "Fast, maintainable, optimal, component-oriented CSS.",
  "main": "dist/src/index.js",
  "scripts": {
    "compile": "rm -rf dist && tsc -p test/tsconfig.json",
    "pretest": "npm run compile && tslint --project tsconfig.json --type-check",
    "prepublish": "npm run compile",
    "tslint": "tslint --project tsconfig.json",
    "test": "mocha dist/test --opts test/mocha.opts",
    "coverage": "istanbul cover -i \"dist/src/**/*.js\" --dir ./build/coverage node_modules/.bin/_mocha -- dist/test --opts test/mocha.opts",
    "remap": "remap-istanbul -i build/coverage/coverage.json -o coverage -t html",
    "docs": "typedoc --out ./docs ."
  },
  "repository": {
    "type": "git",
    "url": "git+https://github.com/sailfishers/css-blocks.git"
  },
  "keywords": [
    "css"
  ],
  "author": "Chris Eppstein",
  "license": "BSD-2-Clause",
  "bugs": {
    "url": "https://github.com/sailfishers/css-blocks/issues"
  },
  "types": "dist/src",
  "files": [
    "dist",
    "types-local",
    "*.md",
    "test/mocha.opts"
  ],
  "homepage": "https://github.com/sailfishers/css-blocks#readme",
  "devDependencies": {
    "@types/chai": "^3.5.2",
    "@types/mocha": "^2.2.41",
    "@types/node": "^7.0.39",
    "chai": "^3.5.0",
    "grunt": "^1.0.1",
    "grunt-release": "^0.14.0",
    "grunt-run": "^0.7.0",
    "istanbul": "^0.4.5",
    "mocha": "^3.4.2",
    "mocha-typescript": "^1.0.23",
    "perfectionist": "^2.4.0",
    "postcss": "^5.2.17",
    "remap-istanbul": "^0.9.5",
    "source-map-support": "^0.4.15",
    "tslint": "^5.1.0",
    "typedoc": "^0.7.1",
    "typescript": "^2.4.1"
  },
  "dependencies": {
    "@types/async": "^2.0.40",
    "@types/debug": "0.0.29",
    "@types/source-map": "^0.5.0",
    "async": "^2.5.0",
    "debug": "^2.6.8",
    "inline-source-map-comment": "^1.0.5",
    "object.values": "^1.0.4",
    "postcss-selector-parser": "^2.2.3",
    "regexpu-core": "^4.0.11",
    "source-map": "^0.5.6"
  },
  "engines": {
    "node": ">=8.0.0"
  },
  "engineStrict": true
}<|MERGE_RESOLUTION|>--- conflicted
+++ resolved
@@ -1,10 +1,6 @@
 {
   "name": "css-blocks",
-<<<<<<< HEAD
   "version": "0.11.0",
-=======
-  "version": "0.10.6",
->>>>>>> 366b447c
   "description": "Fast, maintainable, optimal, component-oriented CSS.",
   "main": "dist/src/index.js",
   "scripts": {
