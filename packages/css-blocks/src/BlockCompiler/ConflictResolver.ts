--- conflicted
+++ resolved
@@ -5,22 +5,13 @@
 
 import { Block, Style } from "../Block";
 import { getBlockNode } from "../BlockParser";
-<<<<<<< HEAD
-import * as errors from "../errors";
-=======
 import { RESOLVE_RE } from "../BlockSyntax";
->>>>>>> b56b9619
 import { OptionsReader } from "../OptionsReader";
 import { SourceLocation, sourceLocation } from "../SourceLocation";
-<<<<<<< HEAD
-import * as conflictDetection from "./conflictDetection";
-import { RESOLVE_RE } from "../BlockSyntax";
-=======
 import * as errors from "../errors";
 import { QueryKeySelector } from "../query";
 
 import { Conflicts, detectConflicts } from "./conflictDetection";
->>>>>>> b56b9619
 
 enum ConflictType {
   conflict,
@@ -102,11 +93,7 @@
 
           // Fetch the associated `Style`. If does not exist (ex: malformed selector), skip.
           let blockNode = getBlockNode(key);
-<<<<<<< HEAD
-          if ( !blockNode ) { return; }
-=======
           if (!blockNode) { return; }
->>>>>>> b56b9619
           let obj: Style | undefined = block.nodeAndTypeToStyle(blockNode);
           if (!obj) { return; }
 
