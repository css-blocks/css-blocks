--- conflicted
+++ resolved
@@ -1,4 +1,3 @@
-<<<<<<< HEAD
 import * as postcss from 'postcss';
 import selectorParser = require('postcss-selector-parser');
 import { CssBlockError } from "../errors";
@@ -31,23 +30,6 @@
   NodeAndType,
   BlockType
 } from "../BlockParser";
-=======
-import { Attr, Attribute, AttributeNS, AttributeValueChoice, ValueAbsent, ValueConstant } from "@opticss/element-analysis";
-import { assertNever, MultiMap, ObjectDictionary, objectValues, whatever } from "@opticss/util";
-import { CompoundSelector, ParsedSelector,
-         parseSelector, SelectorFactory } from "opticss";
-import * as postcss from "postcss";
-import selectorParser = require("postcss-selector-parser");
-
-import { BlockType, CLASS_NAME_IDENT, isClassNode,
-         isStateNode, NodeAndType, stateParser } from "../BlockParser";
-import { OptionsReader } from "../OptionsReader";
-import { OutputMode } from "../OutputMode";
-import { CssBlockError } from "../errors";
-import { FileIdentifier } from "../importing";
-import { HasLocalScope, HasScopeLookup, LocalScopedContext } from "../util/LocalScope";
-import { unionInto } from "../util/unionInto";
->>>>>>> 4995b81b
 
 export const OBJ_REF_SPLITTER = (s: string): [string, string] | undefined => {
   let index = s.indexOf(".");
@@ -84,12 +66,7 @@
   constructor(name: string, container: ContainerType) {
     this._name = name;
     this._container = container;
-<<<<<<< HEAD
     this.rulesets = new RulesetContainer();
-=======
-    this.propertyConcerns = new PropertyContainer();
-
->>>>>>> 4995b81b
   }
 
   /**
@@ -318,11 +295,7 @@
 
   set name(name: string) {
     if (this.hasHadNameReset) {
-<<<<<<< HEAD
       throw new CssBlockError('Can not set block name more than once.');
-=======
-      throw new CssBlockError("Can not set block name more than once.");
->>>>>>> 4995b81b
     }
     this._name = name;
     this.hasHadNameReset = true;
@@ -448,11 +421,7 @@
       let missingObjs: Style[] = this.checkImplementation(b);
       let missingObjsStr = missingObjs.map(o => o.asSource()).join(", ");
       if (missingObjs.length > 0) {
-<<<<<<< HEAD
         let s = missingObjs.length > 1 ? 's' : '';
-=======
-        let s = missingObjs.length > 1 ? "s" : "";
->>>>>>> 4995b81b
         throw new CssBlockError(`Missing implementation${s} for: ${missingObjsStr} from ${b.identifier}`);
       }
     }
@@ -463,7 +432,6 @@
     let blockRefName: string | undefined;
     let md = sourceName.match(CLASS_NAME_IDENT);
     if (md && md.index === 0) {
-<<<<<<< HEAD
       blockRefName = md[0];
       let blockRef: Block | undefined;
       this.eachBlockReference((name, block) => {
@@ -488,32 +456,6 @@
       callback(name, this._blockReferences[name]);
     }
   }
-=======
-       blockRefName = md[0];
-       let blockRef: Block | undefined;
-       this.eachBlockReference((name, block) => {
-         if (blockRefName === name) {
-           blockRef = block;
-         }
-       });
-       if (blockRef) {
-         if (md[0].length === sourceName.length) {
-           return blockRef.rootClass;
-         }
-         return blockRef.find(sourceName.slice(md[0].length));
-       } else {
-         return undefined;
-       }
-     }
-    return this.all().find(e => e.asSource() === sourceName);
-  }
-
-  eachBlockReference(callback: (name: string, block: Block) => whatever) {
-     Object.keys(this._blockReferences).forEach((name) => {
-       callback(name, this._blockReferences[name]);
-     });
-   }
->>>>>>> 4995b81b
 
   get classes(): BlockClass[] {
     let classes: BlockClass[] = [];
@@ -592,11 +534,7 @@
   }
 
   merged(): MultiMap<string, Style> {
-<<<<<<< HEAD
     let map = new MultiMap<string, Style>(false);
-=======
-    let map = new MultiMap<string, Style>();
->>>>>>> 4995b81b
     for (let obj of this.all()) {
       map.set(obj.asSource(), obj);
     }
@@ -806,80 +744,6 @@
   return o instanceof Block;
 }
 
-<<<<<<< HEAD
-=======
-type Properties = Set<string>;
-
-/**
- * Cache and interface methods for block properties.
- */
-export class PropertyContainer {
-  private props: Properties = new Set();
-  private pseudoProps = new Map<string, Properties>();
-
-  /**
-   * Track a single property.
-   * @param	property	The property we're tracking
-   * @param	pseudo	The pseudo element this rule is styling, if applicable.
-   */
-  addProperty(property: string, pseudo?: string) {
-    let props: Properties;
-    if (pseudo) {
-      props = this.pseudoProps.get(pseudo) || new Set();
-      this.pseudoProps.set(pseudo, props);
-    } else {
-      props = this.props;
-    }
-    props.add(property);
-  }
-
-  /**
-   * Track all properties from a ruleset in this block's PropertyContainer.
-   * @param	rule	PostCSS ruleset
-   * @param	block	External block
-   */
-  addProperties(rule: postcss.Rule, block: Block, filter?: (prop: string) => boolean) {
-    let selectors = block.getParsedSelectors(rule);
-    selectors.forEach((selector) => {
-      let key = selector.key;
-      let pseudo: string | undefined;
-      if (key.pseudoelement) {
-        pseudo = key.pseudoelement.toString();
-      }
-      rule.walkDecls((decl) => {
-        if (!filter || filter && filter(decl.prop)) {
-          this.addProperty(decl.prop, pseudo);
-        }
-      });
-    });
-  }
-
-  /**
-   * Retreive properties from all rulesets in this block.
-   * @param	pseudo	Optional pseudo element to get properties from
-   * @returns A set of property names.
-   */
-  getProperties(pseudo?: string): Set<string> {
-    let props: Properties;
-    if (pseudo) {
-      props = this.pseudoProps.get(pseudo) || new Set();
-      this.pseudoProps.set(pseudo, props);
-      return props;
-    } else {
-      return this.props;
-    }
-  }
-
-  /**
-   * Retrieve the pseudo elements which were found to have properties.
-   * @returns A set of property names.
-   */
-  getPseudos(): Set<string> {
-    return new Set(this.pseudoProps.keys());
-  }
-}
-
->>>>>>> 4995b81b
 /**
  * A Map of State objects
  */
@@ -1024,11 +888,7 @@
    * @returns A map of resolved state names to their states for all States that were requested.
    */
   resolveGroup(groupName: string, substate?: string | undefined): ObjectDictionary<State | SubState> | undefined {
-<<<<<<< HEAD
     let resolution: { [name: string]: State | SubState } = {};
-=======
-    let resolution: {[name: string]: State | SubState } = {};
->>>>>>> 4995b81b
     let states = this.getStateOrGroup(groupName, substate);
     for (let state of states) {
       resolution[state.name] = state;
