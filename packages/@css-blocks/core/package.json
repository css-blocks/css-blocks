--- conflicted
+++ resolved
@@ -45,13 +45,8 @@
     "@opticss/template-api": "^0.6.2",
     "@opticss/util": "^0.6.1",
     "@types/async": "^2.0.40",
-<<<<<<< HEAD
-    "@types/debug": "4.1.4",
+    "@types/debug": "4.1.5",
     "async": "^3.1.0",
-=======
-    "@types/debug": "4.1.5",
-    "async": "^2.5.0",
->>>>>>> dd07132c
     "css-property-parser": "^1.0.6",
     "debug": "^4.1.1",
     "inline-source-map-comment": "^1.0.5",
