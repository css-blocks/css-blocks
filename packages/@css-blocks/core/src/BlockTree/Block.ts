import { MultiMap, ObjectDictionary } from "@opticss/util";
import {
  CompoundSelector,
  ParsedSelector,
  parseSelector,
  postcss,
  postcssSelectorParser as selectorParser,
} from "opticss";

import { isAttributeNode, isClassNode } from "../BlockParser";
import { isRootNode, toAttrToken } from "../BlockParser";
import { BlockPath, CLASS_NAME_IDENT, DEFAULT_EXPORT, ROOT_CLASS } from "../BlockSyntax";
import { ResolvedConfiguration } from "../configuration";
import { CssBlockError, InvalidBlockSyntax, MultipleCssBlockErrors } from "../errors";
import { FileIdentifier } from "../importing";
import { SourceFile, SourceRange } from "../SourceLocation";

import { BlockClass } from "./BlockClass";
import { Inheritable } from "./Inheritable";
import { Styles } from "./Styles";

/**
 * In-memory representation of a Block. If you're thinking of CSS Blocks
 * in relation to the BEM architecture for CSS, this is the... well... "Block".
 * Well, with a slight caveat....
 *
 * The Block is always the root node of a BlockTree. The Block may be the
 * parent to any number of BlockClass nodes. Notably, the Block class only
 * stores meta information about the block. Any CSS properties assigned to the
 * `:scope` selector are stored on a special BlockClass node that is a child of
 * the Block. You can access this node directly through the
 * `rootClass` property.
 *
 * Block nodes store all data related to any `@block` imports, the
 * `block-name`, implemented Blocks, the inherited Block, and any other
 * metadata stored in the Block file.
 */
export class Block
  extends Inheritable<Block, Block, never, BlockClass> {

  private _blockReferences: ObjectDictionary<Block> = {};
  private _blockReferencesReverseLookup: Map<Block, string> = new Map();
  private _blockExports: ObjectDictionary<Block> = {};
  private _blockExportReverseLookup: Map<Block, string> = new Map();
  private _identifier: FileIdentifier;
  private _implements: Block[] = [];
  private _blockErrors: CssBlockError[] = [];
  private hasHadNameReset = false;

  /**
   * A unique identifier for this Block. Generally created from a hash
   * of the FileIdentifier and other process information.
   *
   * For caching to work properly, this GUID must be unique to the block and
   * shouldn't change between recompiles. You shouldn't use file contents to
   * create this hash.
   */
  public readonly guid: string;

  /**
   * array of paths that this block depends on and, if changed, would
   * invalidate the compiled css of this block. This is usually only useful in
   * pre-processed blocks.
   */
  private _dependencies: Set<string>;

  /**
   * A direct reference to the BlockClass that holds style information for the
   * `:scope` selector of this Block. The rootClass is also available through
   * other traversal methods, as you would access any other BlockClass that
   * belongs to this Block.
   */
  public readonly rootClass: BlockClass;

  /**
   * The PostCSS AST of the stylesheet this Block was built from. Used
   * primarily for error reporting, if present.
   */
  public stylesheet: postcss.Root | undefined;
  private _nextIndex: number;

  /**
   * Creates a new Block.
   *
   * @param name - The default name for this block. This can be reset once (and only once)
   *               using the `setName()` method.
   * @param identifier - An unique ID referencing the file/blob this Block is created from.
   * @param guid - The GUID for this block. This GUID should be unique. (BlockFactory is
   *               responsible for enforcing uniqueness.)
   * @param stylesheet - The PostCSS AST of the stylesheet this block is built from.
   */
  constructor(name: string, identifier: FileIdentifier, guid: string, stylesheet?: postcss.Root) {
    super(name);
    this._identifier = identifier;
    this._dependencies = new Set<string>();
    this.rootClass = new BlockClass(ROOT_CLASS, this, 0);
    this.stylesheet = stylesheet;
<<<<<<< HEAD
    this.guid = gen_guid(identifier);
    this._nextIndex = 1;
=======
    this.guid = guid;

>>>>>>> df04875a
    this.addClass(this.rootClass);
  }

  protected get ChildConstructor(): typeof BlockClass { return BlockClass; }

  /** @returns This Block's self-proclaimed name. */
  public get name(): string { return this.uid; }

  /**
   * Sets `name` value of this `Block`. Block names may change depending on the
   * value passed to its `block-name` property in `:scope`.
   * @prop  name  string  The new uid for this `Block`.
   */
  public setName(name: string): void {
    if (this.hasHadNameReset) { throw new CssBlockError("Cannot set block name more than once."); }
    this._token = name;
    this.hasHadNameReset = true;
  }

  /**
   * Sets the base Block that this Block inherits from.
   * @prop  base  Block  The new base Block.
   */
  public setBase(base: Block) {
    this._base = base;
  }

  /**
   * Lookup a sub-block either locally, or on a referenced foreign block.
   * @param reference
   *   A reference to a block object adhering to the following grammar:
   *     reference -> <ident> '.' <sub-reference>  // reference through sub-block <ident>
   *                | <ident>                      // reference to sub-block <ident>
   *                | '.' <class-selector>         // reference to class in this block
   *                | <attr-selector>             // reference to attribute in this block
   *                | '.'                          // reference to this block
   *     sub-reference -> <ident> '.' <sub-reference> // reference through sub-sub-block
   *                    | <object-selector>        // reference to object in sub-block
   *     object-selector -> <block-selector>       // reference to this sub-block
   *                      | <class-selector>       // reference to class in sub-block
   *                      | <attribute-selector>   // reference to attribute in this sub-block
   *     block-selector -> 'root'
   *     class-selector -> <ident>
   *     attribute-selector -> '[' <ident> ']'
   *     ident -> regex:[a-zA-Z_-][a-zA-Z0-9]*
   *   A single dot by itself returns the current block.
   * @returns The Style referenced at the supplied path.
   */
  public lookup(path: string | BlockPath, errLoc?: SourceRange | SourceFile): Styles | undefined {
    path = new BlockPath(path);
    let block = this.getReferencedBlock(path.block);
    if (!block) {
      if (errLoc) { throw new InvalidBlockSyntax(`No Block named "${path.block}" found in scope.`, errLoc); }
      return undefined;
    }
    let klass = block.resolveClass(path.class);
    let attrInfo = path.attribute;
    let attr;
    if (klass && attrInfo) {
      attr = klass.resolveAttributeValue(attrInfo);
      if (!attr) return undefined;
    }

    if (!attr && !klass && errLoc) {
      throw new InvalidBlockSyntax(`No Style "${path.path}" found on Block "${block.name}".`, errLoc);
    }

    return attr || klass || undefined;
  }

    /**
   * Lookup a sub-block either locally, or on a exported foreign block.
   * @param reference
   *   A reference to a block object adhering to the following grammar:
   *     reference -> <ident> '.' <sub-reference>  // reference through sub-block <ident>
   *                | <ident>                      // reference to sub-block <ident>
   *                | '.' <class-selector>         // reference to class in this block
   *                | <attr-selector>             // reference to attribute in this block
   *                | '.'                          // reference to this block
   *     sub-reference -> <ident> '.' <sub-reference> // reference through sub-sub-block
   *                    | <object-selector>        // reference to object in sub-block
   *     object-selector -> <block-selector>       // reference to this sub-block
   *                      | <class-selector>       // reference to class in sub-block
   *                      | <attribute-selector>   // reference to attribute in this sub-block
   *     block-selector -> 'root'
   *     class-selector -> <ident>
   *     attribute-selector -> '[' <ident> ']'
   *     ident -> regex:[a-zA-Z_-][a-zA-Z0-9]*
   *   A single dot by itself returns the current block.
   * @returns The Style referenced at the supplied path.
   */
  public externalLookup(path: string | BlockPath, errLoc?: SourceRange | SourceFile): Styles | undefined {
    path = new BlockPath(path);
    let block = this.getExportedBlock(path.block);
    if (!block) {
      if (errLoc) { throw new InvalidBlockSyntax(`No Block named "${path.block}" found in scope.`, errLoc); }
      return undefined;
    }
    let klass = block.resolveClass(path.class);
    let attrInfo = path.attribute;
    let attr;
    if (klass && attrInfo) {
      attr = klass.resolveAttributeValue(attrInfo);
      if (!attr) return undefined;
    }

    if (!attr && !klass && errLoc) {
      throw new InvalidBlockSyntax(`No Style "${path.path}" found on Block "${block.name}".`, errLoc);
    }

    return attr || klass || undefined;
  }

  /**
   * Stores a block error along with the block
   * @param error CssBlockError that is added to the block
   */
  addError(error: CssBlockError) {
    this._blockErrors.push(error);
  }

  /**
   * Checks for errors on the block
   * @returns true if the block is valid else throws the errors on the block
   */
  assertValid(): Block {
    if (this._blockErrors.length > 1) {
      throw new MultipleCssBlockErrors(this._blockErrors);
    } else if (this._blockErrors.length === 1) {
      throw this._blockErrors[0];
    }
    return this;
  }

  /**
   * Add an absolute, normalized path as a compilation dependency. This is used
   * to invalidate caches and trigger watchers when those files change.
   *
   * It is not necessary or helpful to add css-block files.
   */
  addDependency(filepath: string) {
    this._dependencies.add(filepath);
  }

  get dependencies(): string[] {
    return new Array(...this._dependencies);
  }

  get identifier(): FileIdentifier {
    return this._identifier;
  }

  getClass(name: string): BlockClass | null { return name ? this.getChild(name) : this.getChild(ROOT_CLASS); }
  resolveClass(name: string): BlockClass | null { return name ? this.resolveChild(name) : this.resolveChild(ROOT_CLASS); }

  // Alias protected methods from `Inheritable` to Block-specific names, and expose them as a public API.
  get classes(): BlockClass[] { return this.children(); }
  addClass(blockClass: BlockClass) { this.setChild(blockClass.name, blockClass); }
  ensureClass(name: string): BlockClass { return this.ensureChild(name); }

  getImplementedBlocks(): Block[] {
    return this._implements.slice();
  }

  addImplementation(b: Block) {
    return this._implements.push(b);
  }

  nextIndex(): number {
    return this._nextIndex++;
  }

  /**
   * Validate that this block implements all foreign selectors from blocks it implements.
   * @param b The block to check implementation against.
   * @returns The Styles from b that are missing in the block.
   */
  checkImplementation(b: Block): Styles[] {
    let missing: Styles[] = [];
    for (let o of b.all()) {
      if (!this.find(o.asSource())) {
        missing.push(o);
      }
    }
    return missing;
  }

  /**
   * Validate that all foreign blocks this block implements are fully...implemented.
   */
  checkImplementations(): void {
    for (let b of this.getImplementedBlocks()) {
      let missing: Styles[] = this.checkImplementation(b);
      let paths = missing.map(o => o.asSource()).join(", ");
      if (missing.length > 0) {
        let s = missing.length > 1 ? "s" : "";
        throw new CssBlockError(`Missing implementation${s} for: ${paths} from ${b.identifier}`);
      }
    }
  }

  // This is a really dumb impl
  find(sourceName: string): Styles | undefined {
    let blockRefName: string | undefined;
    let md = sourceName.match(CLASS_NAME_IDENT);
    if (md && md.index === 0) {
      blockRefName = md[0];
      let blockRef: Block | undefined;
      this.eachBlockReference((name, block) => {
        if (blockRefName === name) {
          blockRef = block;
        }
      });
      if (blockRef) {
        if (md[0].length === sourceName.length) {
          return blockRef.rootClass;
        }
        return blockRef.find(sourceName.slice(md[0].length));
      } else {
        return undefined;
      }
    }
    return this.all().find(e => e.asSource() === sourceName);
  }

  eachBlockReference(callback: (name: string, block: Block) => unknown) {
    for (let name of Object.keys(this._blockReferences)) {
      callback(name, this._blockReferences[name]);
    }
  }

  /**
   * Add a Block reference accessible internally to the block as `localName`.
   * @param localName  The name to expose this block internally as.
   * @param block  The block to expose internally.
   */
  addBlockReference(localName: string, block: Block) {
    this._blockReferences[localName] = block;
    this._blockReferencesReverseLookup.set(block, localName);
  }

  /**
   * Get an imported Block at name `localName`.
   * @param localName  The local name name of the requested imported block.
   * @returns Block | null.
   */
  getReferencedBlock(localName: string): Block | null {
    if (localName === DEFAULT_EXPORT) { return this; }
    return this._blockReferences[localName] || null;
  }

  /**
   * Reverse imported Block lookup. Given a Block, return its private local alias.
   * @param block  The requested Block to lookup.
   * @returns string | null.
   */
  getReferencedBlockLocalName(block: Block | undefined): string | null {
    return block && this._blockReferencesReverseLookup.get(block) || null;
  }

  /**
   * Add a Block export to be exposed to importers at name `remoteName`.
   * @param remoteName  The name to expose this block publicly as.
   * @param block  The block to expose publicly.
   */
  addBlockExport(remoteName: string, block: Block) {
    this._blockExports[remoteName] = block;
    this._blockExportReverseLookup.set(block, remoteName);
  }

  /**
   * Iterates over each exported block, applying the callback to it
   * @param callback the function to iterate over each exported block
   */
  eachBlockExport(callback: (name: string, block: Block) => unknown) {
    for (let name of Object.keys(this._blockExports)) {
      callback(name, this._blockExports[name]);
    }
  }

  /**
   * Get an exported Block at name `remoteName`.
   * @param remoteName  The public name of the requested exported block.
   * @returns Block | null.
   */
  getExportedBlock(remoteName: string): Block | null {
    return this._blockExports[remoteName] || null;
  }

  /**
   * Reverse exported Block lookup. Given a Block, return its publicly exported name.
   * @param block  The requested Block to lookup.
   * @returns string | null.
   */
  getExportedBlockRemoteName(block: Block | undefined): string | null {
    return block && this._blockExportReverseLookup.get(block) || null;
  }

  transitiveBlockDependencies(): Set<Block> {
    let deps = new Set<Block>();
    this.eachBlockReference((_name, block) => {
      deps.add(block);
      let moreDeps = block.transitiveBlockDependencies();
      if (moreDeps.size > 0) {
        deps = new Set([...deps, ...moreDeps]);
      }
    });
    return deps;
  }

  /**
   * Returns a new array of ancestors in order of inheritance
   * with the first one being the immediate super block.
   *
   * If this block doesn't inherit, the array is empty.
   **/
  getAncestors(): Array<Block> {
    let inherited = new Array<Block>();
    let base = this.base;
    while (base) {
      inherited.push(base);
      base = base.base;
    }
    return inherited;
  }

  /**
   * Return array self and all children.
   * @param shallow Pass true to not include inherited objects.
   * @returns Array of Styles.
   */
  all(shallow?: boolean): Styles[] {
    let result = new Array<Styles>();
    for (let blockClass of this.classes) {
      result.push(...blockClass.all());
    }
    if (!shallow && this.base) {
      result.push(...this.base.all(shallow));
    }
    return result;
  }

  /**
   * Fetch a dictionary of styles associated with this block, using any preset
   * selector as the key. If a given style doesn't have a preset selector, it
   * will be excluded from this dictionary.
   *
   * @param shallow - Pass true to exclude inherited objects.
   * @returns Collection of Styles objects, organized by preset selector value.
   */
  presetClassesMap(shallow?: boolean): ObjectDictionary<Styles> {
    const result = {};
    const all = this.all(shallow);

    all.forEach(el => {
      const presetCssClass = el.presetCssClass;
      if (presetCssClass) {
        result[presetCssClass] = el;
      }
    });

    return result;
  }

  merged(): MultiMap<string, Styles> {
    let map = new MultiMap<string, Styles>(false);
    for (let obj of this.all()) {
      map.set(obj.asSource(), obj);
    }
    return map;
  }

  /**
   * Return all the style aliases defined on the block.
   * @returns Array of style aliases.
   */
  getAllStyleAliases(): Set<string> {
    let result = new Set<string>();
    for (let blockClass of this.classes) {
      // add aliases on the block class
      blockClass.getStyleAliases().forEach(alias => result.add(alias));
      // add aliases for each of the state attributes within the block class
      blockClass.allAttributeValues().forEach(value => value.getStyleAliases().forEach(alias => result.add(alias)));
    }
    return result;
  }

  nodeAsStyle(node: selectorParser.Node): [Styles, number] | null {
    let next = node.next();
    if (isRootNode(node) && next && isAttributeNode(next) && typeof next.namespace === "string") {
      let otherBlock = this.getReferencedBlock(next.namespace);
      if (otherBlock) {
        if (next && isClassNode(next)) {
          let klass = otherBlock.getClass(next.value);
          if (klass) {
            let another = next.next();
            if (another && isAttributeNode(another)) {
              let attr = klass.getAttributeValue(toAttrToken(another));
              if (attr) {
                return [attr, 2];
              } else {
                return null; // this is invalid and should never happen.
              }
            } else {
              // we don't allow scoped classes not part of a state
              return null; // this is invalid and should never happen.
            }
          } else {
            return null;
          }
        } else if (next && isAttributeNode(next)) {
          let attr = otherBlock.rootClass.getAttributeValue(toAttrToken(next));
          if (attr) {
            return [attr, 1];
          } else {
            return null;
          }
        } else {
          return null;
        }
      } else {
        return null;
      }
    } else if (selectorParser.isClassName(node) || isRootNode(node)) {
      let klass = this.getClass(node.value);
      if (klass === null) { return null; }
      let next = node.next();
      if (next && isAttributeNode(next)) {
        let attr = klass.getAttributeValue(toAttrToken(next));
        if (attr === null) {
          return null;
        } else {
          return [attr, 1];
        }
      } else {
        return [klass, 0];
      }
    } else if (isAttributeNode(node)) {
      let attr = this.rootClass.ensureAttributeValue(toAttrToken(node));
      if (attr) {
        return [attr, 0];
      } else {
        return null;
      }
    }
    return null;
  }

  rewriteSelectorNodes(nodes: selectorParser.Node[], config: ResolvedConfiguration, reservedClassNames: Set<string>): selectorParser.Node[] {
    let newNodes: selectorParser.Node[] = [];
    for (let i = 0; i < nodes.length; i++) {
      let node = nodes[i];
      let result = this.nodeAsStyle(node);
      if (result === null) {
        newNodes.push(node);
      } else {
        newNodes.push(selectorParser.className({ value: result[0].cssClass(config, reservedClassNames)}));
        i += result[1];
      }
    }
    return newNodes;
  }

  rewriteSelectorToString(selector: ParsedSelector, config: ResolvedConfiguration, reservedClassNames: Set<string>): string {
    let firstNewSelector = new CompoundSelector();
    let newSelector = firstNewSelector;
    let newCurrentSelector = newSelector;
    let currentSelector: CompoundSelector | undefined = selector.selector;
    do {
      newCurrentSelector.nodes = this.rewriteSelectorNodes(currentSelector.nodes, config, reservedClassNames);
      newCurrentSelector.pseudoelement = currentSelector.pseudoelement;
      if (currentSelector.next !== undefined) {
        let tempSel = newCurrentSelector;
        newCurrentSelector = new CompoundSelector();
        tempSel.setNext(currentSelector.next.combinator, newCurrentSelector);
        currentSelector = currentSelector.next.selector;
      } else {
        currentSelector = undefined;
      }
    } while (currentSelector !== undefined);
    return firstNewSelector.toString();
  }

  rewriteSelector(selector: ParsedSelector, config: ResolvedConfiguration, reservedClassNames: Set<string>): ParsedSelector {
    // generating a string and re-parsing ensures the internal structure is consistent
    // otherwise the parent/next/prev relationships will be wonky with the new nodes.
    let s = this.rewriteSelectorToString(selector, config, reservedClassNames);
    return parseSelector(s)[0];
  }

  debug(config: ResolvedConfiguration): string[] {
    let result: string[] = [`Source: ${this.identifier}`];

    // Log Root Class and all children first at root level.
    // NOTE: debug statements don't take into account the reservedClassNames as
    // debug happens during parse and we can only get the entire list of
    // reservedClassNames once block parsing is complete
    const classes = [...this.rootClass.cssClasses(config, new Set())].join(".");
    const aliases = this.rootClass.getStyleAliases();

    result.push(`${ROOT_CLASS} (.${classes}${aliases.size ? `, aliases: .${[...aliases].join(" .")}` : ""})`, ...this.rootClass.debug(config));

    // Log all BlockClasses and children at second level.
    let sourceNames = new Set<string>(this.resolveChildren().map(s => s.asSource()));
    let sortedNames = [...sourceNames].sort().filter((n) => n !== ROOT_CLASS);
    for (let n of sortedNames) {
      const isLast = sortedNames.indexOf(n) === sortedNames.length - 1;
      let o = this.find(n) as BlockClass;
      result.push(` ${isLast ? "└──"  : "├──"} ${o.asDebug(config)}`);
      const childrenDebugs = o.debug(config).map((s) => ` ${isLast ? " " : "|"}   ${s}`);
      result.push(...childrenDebugs);
    }
    return result;
  }

  /**
   * Test if the supplied block is the same block object.
   * @param other  The other Block to test against.
   * @return True or False if self and `other` are equal.
   */
  equal(other: Block | undefined | null) {
    return other && this.identifier === other.identifier;
  }

  isAncestorOf(other: Block | undefined | null): boolean {
    let base: Block | undefined | null = other && other.base;
    while (base) {
      if (this.equal(base)) {
        return true;
      } else {
        base = base.base;
      }
    }
    return false;
  }

  /**
   * Objects that contain Blocks are often passed into assorted libraries' options
   * hashes. Some libraries like to `JSON.stringify()` their options to create
   * unique identifiers for re-run caching. (ex: Webpack, awesome-typescript-loader)
   * Blocks contain circular dependencies, so we need to override their `toJSON`
   * method so these libraries don't implode.
   * @return The name of the block.
   */
  toJSON() {
    return this._token;
  }
}

export function isBlock(o?: object): o is Block {
  return o instanceof Block;
}<|MERGE_RESOLUTION|>--- conflicted
+++ resolved
@@ -95,13 +95,9 @@
     this._dependencies = new Set<string>();
     this.rootClass = new BlockClass(ROOT_CLASS, this, 0);
     this.stylesheet = stylesheet;
-<<<<<<< HEAD
-    this.guid = gen_guid(identifier);
     this._nextIndex = 1;
-=======
     this.guid = guid;
 
->>>>>>> df04875a
     this.addClass(this.rootClass);
   }
 
