--- conflicted
+++ resolved
@@ -61,67 +61,16 @@
         ));
       } else {
         block.blockAST!.children.push(exports);
-
-<<<<<<< HEAD
         // Import file, then parse file, then save block reference.
         let srcBlockPromise: Promise<Block> = Promise.resolve(block);
         if (typeguards.isBlockExport(exports)) {
-          srcBlockPromise = factory.getBlockRelative(block.identifier, exports.fromPath);
+          srcBlockPromise = Promise.resolve(factory.getBlockRelative(block.identifier, exports.fromPath));
         }
 
         // Validate our imported block name is a valid CSS identifier.
         const exportPromise = srcBlockPromise.then(
           (srcBlock) => {
-            if (typeguards.isBlockExport(exports)) {
-              block.blockReferencePaths.set(exports.fromPath, srcBlock);
-            }
-            for (let {name: localName, asName: remoteName} of exports?.exports!) {
-              remoteName = remoteName || localName;
-              if (remoteNames.has(remoteName)) {
-                block.addError(new errors.InvalidBlockSyntax(
-                  `Cannot have duplicate Block export of same name: "${remoteName}".`,
-                  sourceRange(factory.configuration, block.stylesheet, file, atRule),
-                ));
-              } else {
-                remoteNames.add(remoteName);
-                if (!CLASS_NAME_IDENT.test(localName)) {
-                  block.addError(new errors.InvalidBlockSyntax(
-                    `Illegal block name in export. "${localName}" is not a legal CSS identifier.`,
-                    sourceRange(factory.configuration, block.stylesheet, file, atRule),
-                  ));
-                }
-                else if (!CLASS_NAME_IDENT.test(remoteName)) {
-                  block.addError(new errors.InvalidBlockSyntax(
-                    `Illegal block name in import. "${remoteName}" is not a legal CSS identifier.`,
-                    sourceRange(factory.configuration, block.stylesheet, file, atRule),
-                  ));
-                }
-                else if (localName === DEFAULT_EXPORT && remoteName === DEFAULT_EXPORT) {
-                  block.addError(new errors.InvalidBlockSyntax(
-                    `Unnecessary re-export of default Block.`,
-                    sourceRange(factory.configuration, block.stylesheet, file, atRule),
-                  ));
-                }
-
-                else if (RESERVED_BLOCK_NAMES.has(remoteName)) {
-                  block.addError(new errors.InvalidBlockSyntax(
-                    `Cannot export "${localName}" as reserved word "${remoteName}"`,
-                    sourceRange(factory.configuration, block.stylesheet, file, atRule),
-                  ));
-                }
-
-                let referencedBlock = srcBlock.getReferencedBlock(localName);
-                if (!referencedBlock) {
-                  block.addError(new errors.InvalidBlockSyntax(
-                    `Cannot export Block "${localName}". No Block named "${localName}" in "${file}".`,
-                    sourceRange(factory.configuration, block.stylesheet, file, atRule),
-                  ));
-                } else {
-                  // Save exported blocks
-                  block.addBlockExport(remoteName, referencedBlock);
-                }
-              }
-            }
+            validateAndAddBlockExport(block, factory.configuration, srcBlock, remoteNames, exports, file, atRule);
           },
           (error) => {
             block.addError(new errors.CascadingError(
@@ -131,32 +80,8 @@
             ));
           },
         );
-
         exportPromises.push(exportPromise);
       }
-
-=======
-      // Import file, then parse file, then save block reference.
-      let srcBlockPromise: Promise<Block> = Promise.resolve(block);
-      if (typeguards.isBlockExport(exports)) {
-        srcBlockPromise = Promise.resolve(factory.getBlockRelative(block.identifier, exports.fromPath));
-      }
-
-      // Validate our imported block name is a valid CSS identifier.
-      const exportPromise = srcBlockPromise.then(
-        (srcBlock) => {
-          validateAndAddBlockExport(block, factory.configuration, srcBlock, remoteNames, exports, file, atRule);
-        },
-        (error) => {
-          block.addError(new errors.CascadingError(
-            `Error in exported block "${(<BlockExport>exports).fromPath}"`,
-            error,
-            sourceRange(factory.configuration, block.stylesheet, file, atRule),
-          ));
-        },
-      );
-      exportPromises.push(exportPromise);
->>>>>>> 1f102265
     });
   }
 
@@ -189,20 +114,22 @@
           `Malformed block export: \`@export ${atRule.params}\``,
           sourceRange(factory.configuration, block.stylesheet, file, atRule),
         ));
-      }
+      } else {
+        block.blockAST!.children.push(exports);
 
-      // Import file, then parse file, then save block reference.
-      let srcBlock: Block;
-      if (typeguards.isBlockExport(exports)) {
-        try {
-          srcBlock = factory.getBlockRelative(block.identifier, exports.fromPath);
-          validateAndAddBlockExport(block, factory.configuration, srcBlock, remoteNames, exports, file, atRule);
-        } catch (error) {
-          block.addError(new errors.CascadingError(
-            `Error in exported block "${exports.fromPath}"`,
-            error,
-            sourceRange(factory.configuration, block.stylesheet, file, atRule),
-          ));
+        // Import file, then parse file, then save block reference.
+        let srcBlock: Block;
+        if (typeguards.isBlockExport(exports)) {
+          try {
+            srcBlock = factory.getBlockRelative(block.identifier, exports.fromPath);
+            validateAndAddBlockExport(block, factory.configuration, srcBlock, remoteNames, exports, file, atRule);
+          } catch (error) {
+            block.addError(new errors.CascadingError(
+              `Error in exported block "${exports.fromPath}"`,
+              error,
+              sourceRange(factory.configuration, block.stylesheet, file, atRule),
+            ));
+          }
         }
       }
     });
