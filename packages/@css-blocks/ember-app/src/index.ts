--- conflicted
+++ resolved
@@ -148,7 +148,6 @@
 
     if (type === "js") {
       if (env.isApp) {
-<<<<<<< HEAD
         // we iterate over all the addons that are lazy engines and find all
         // of those that have CSS Blocks in their build and then capture their
         // template output into a special subdirectory for lazy addons so that
@@ -166,28 +165,23 @@
         }).filter(Boolean);
         let lazyOutput = funnel(mergeTrees(jsOutputTrees), {destDir: "lazy-tree-output"});
         this.broccoliAppPluginInstance = new CSSBlocksApplicationPlugin(env.modulePrefix, [env.app.addonTree(), tree, lazyOutput], env.config);
-=======
-        // TODO: Get the css-blocks options in here.
-        this.broccoliAppPluginInstance = new CSSBlocksApplicationPlugin(env.modulePrefix, [env.app.addonTree(), tree], {});
->>>>>>> c145c9a1
         let debugTree = new BroccoliDebug(this.broccoliAppPluginInstance, `css-blocks:optimized`);
         return funnel(debugTree, {srcDir: env.modulePrefix, destDir: env.modulePrefix});
       } else {
         return tree;
       }
     } else if (type === "css") {
-      // We can't do much if we don't have the result from CSSBlocksApplicationPlugin.
-      // This should never happen because the JS tree is processed before the CSS tree,
-      // but just in case....
       if (!env.isApp) {
         return tree;
       }
       if (!this.broccoliAppPluginInstance) {
+        // We can't do much if we don't have the result from
+        // CSSBlocksApplicationPlugin. This should never happen because the JS
+        // tree is processed before the CSS tree, but just in case....
         throw new Error("[css-blocks/ember-app] The CSS tree ran before the JS tree, so the CSS tree doesn't have the contents for CSS Blocks files. This shouldn't ever happen, but if it does, please file an issue with us!");
       }
       // Get the combined CSS file
-      // TODO: Get the css-blocks options in here.
-      const cssBlocksContentsTree = new CSSBlocksStylesProcessorPlugin(env.modulePrefix, {}, [this.broccoliAppPluginInstance, tree]);
+      const cssBlocksContentsTree = new CSSBlocksStylesProcessorPlugin(env.modulePrefix, env.config, [this.broccoliAppPluginInstance, tree]);
       return new BroccoliDebug(mergeTrees([tree, cssBlocksContentsTree], { overwrite: true }), "css-blocks:css-preprocess");
     } else {
       return tree;
