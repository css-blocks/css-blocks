--- conflicted
+++ resolved
@@ -38,13 +38,8 @@
     "promise": "8.0.1",
     "raf": "3.4.0",
     "react": "^16.1.1",
-<<<<<<< HEAD
-    "react-dev-utils": "^4.2.1",
+    "react-dev-utils": "^4.2.2",
     "react-dom": "^16.1.2",
-=======
-    "react-dev-utils": "^4.2.2",
-    "react-dom": "^16.1.1",
->>>>>>> 31270bd5
     "react-ga": "^2.5.0",
     "react-router-dom": "^4.2.2",
     "style-loader": "0.19.0",
